<<<<<<< HEAD
import { StreamChunk, ReasoningData, GeminiFunctionCall } from "./types";
=======
import { StreamChunk, ReasoningData, UsageData } from "./types";
>>>>>>> 6513519d
import { OPENAI_CHAT_COMPLETION_OBJECT } from "./config";

// OpenAI API interfaces
interface OpenAIToolCall {
	index: number;
	id: string;
	type: "function";
	function: {
		name: string;
		arguments: string;
	};
}

interface OpenAIChoice {
	index: number;
	delta: OpenAIDelta;
	finish_reason: string | null;
	logprobs?: null;
	matched_stop?: null;
}

interface OpenAIDelta {
	role?: string;
	content?: string | null;
	reasoning?: string;
	reasoning_content?: string | null;
	tool_calls?: OpenAIToolCall[];
}

interface OpenAIChunk {
	id: string;
	object: string;
	created: number;
	model: string;
	choices: OpenAIChoice[];
	usage?: null;
}

interface OpenAIFinalChoice {
	index: number;
	delta: Record<string, never>;
	finish_reason: string;
}

interface OpenAIUsage {
	prompt_tokens: number;
	completion_tokens: number;
	total_tokens: number;
}

interface OpenAIFinalChunk {
	id: string;
	object: string;
	created: number;
	model: string;
	choices: OpenAIFinalChoice[];
	usage?: OpenAIUsage;
}

// Type guard functions
function isReasoningData(data: unknown): data is ReasoningData {
	return typeof data === "object" && data !== null && ("reasoning" in data || "toolCode" in data);
}

function isGeminiFunctionCall(data: unknown): data is GeminiFunctionCall {
	return typeof data === "object" && data !== null && "name" in data && "args" in data;
}

function isUsageData(data: unknown): data is UsageData {
	return typeof data === "object" && data !== null && "inputTokens" in data && "outputTokens" in data;
}

/**
 * Creates a TransformStream to convert Gemini's output chunks
 * into OpenAI-compatible server-sent events.
 */
export function createOpenAIStreamTransformer(model: string): TransformStream<StreamChunk, Uint8Array> {
	const chatID = `chatcmpl-${crypto.randomUUID()}`;
	const creationTime = Math.floor(Date.now() / 1000);
	const encoder = new TextEncoder();
	let firstChunk = true;
<<<<<<< HEAD
	let toolCallId: string | null = null;
	let toolCallName: string | null = null;
=======
	let usageData: UsageData | undefined;
>>>>>>> 6513519d

	return new TransformStream({
		transform(chunk, controller) {
			if (chunk.type === "text" && chunk.data && typeof chunk.data === "string") {
				const delta: OpenAIDelta = {
					content: chunk.data
				};
				if (firstChunk) {
					delta.role = "assistant";
					firstChunk = false;
				}

				const openAIChunk: OpenAIChunk = {
					id: chatID,
					object: OPENAI_CHAT_COMPLETION_OBJECT,
					created: creationTime,
					model: model,
					choices: [
						{
							index: 0,
							delta: delta,
							finish_reason: null,
							logprobs: null,
							matched_stop: null
						}
					],
					usage: null
				};
				controller.enqueue(encoder.encode(`data: ${JSON.stringify(openAIChunk)}\n\n`));
			} else if (chunk.type === "thinking_content" && chunk.data && typeof chunk.data === "string") {
				// Handle thinking content streamed as regular content (DeepSeek R1 style)
				const delta: OpenAIDelta = {
					content: chunk.data,
					reasoning_content: null
				};
				if (firstChunk) {
					delta.role = "assistant";
					firstChunk = false;
				}

				const openAIChunk: OpenAIChunk = {
					id: chatID,
					object: OPENAI_CHAT_COMPLETION_OBJECT,
					created: creationTime,
					model: model,
					choices: [
						{
							index: 0,
							delta: delta,
							finish_reason: null,
							logprobs: null,
							matched_stop: null
						}
					],
					usage: null
				};
				controller.enqueue(encoder.encode(`data: ${JSON.stringify(openAIChunk)}\n\n`));
			} else if (chunk.type === "real_thinking" && chunk.data && typeof chunk.data === "string") {
				// Handle real thinking content from Gemini
				const delta: OpenAIDelta = {
					reasoning: chunk.data,
					reasoning_content: null
				};

				const openAIChunk: OpenAIChunk = {
					id: chatID,
					object: OPENAI_CHAT_COMPLETION_OBJECT,
					created: creationTime,
					model: model,
					choices: [
						{
							index: 0,
							delta: delta,
							finish_reason: null,
							logprobs: null,
							matched_stop: null
						}
					],
					usage: null
				};
				controller.enqueue(encoder.encode(`data: ${JSON.stringify(openAIChunk)}\n\n`));
			} else if (chunk.type === "reasoning" && isReasoningData(chunk.data)) {
				// Handle thinking/reasoning chunks (original format)
				const delta: OpenAIDelta = {
					reasoning: chunk.data.reasoning,
					reasoning_content: null
				};

				const openAIChunk: OpenAIChunk = {
					id: chatID,
					object: OPENAI_CHAT_COMPLETION_OBJECT,
					created: creationTime,
					model: model,
					choices: [
						{
							index: 0,
							delta: delta,
							finish_reason: null,
							logprobs: null,
							matched_stop: null
						}
					],
					usage: null
				};
				controller.enqueue(encoder.encode(`data: ${JSON.stringify(openAIChunk)}\n\n`));
<<<<<<< HEAD
			} else if (chunk.type === "tool_code" && isGeminiFunctionCall(chunk.data)) {
				const toolData = chunk.data as GeminiFunctionCall;
				const toolCode = toolData.args;
				const functionName = toolData.name;

				if (functionName) {
					toolCallName = functionName;
					toolCallId = `call_${crypto.randomUUID()}`;
				}

				const delta: OpenAIDelta = {
					tool_calls: [
						{
							index: 0,
							id: toolCallId || "",
							type: "function",
							function: {
								name: toolCallName || "",
								arguments: JSON.stringify(toolCode)
							}
						}
					]
				};

				if (firstChunk) {
					delta.role = "assistant";
					delta.content = null; // Important: content must be null when tool_calls are present
					firstChunk = false;
				}

				const openAIChunk: OpenAIChunk = {
					id: chatID,
					object: OPENAI_CHAT_COMPLETION_OBJECT,
					created: creationTime,
					model: model,
					choices: [
						{
							index: 0,
							delta: delta,
							finish_reason: null
						}
					]
				};
				controller.enqueue(encoder.encode(`data: ${JSON.stringify(openAIChunk)}\n\n`));
=======
			} else if (chunk.type === "usage" && isUsageData(chunk.data)) {
				// Capture usage data to include in the final chunk
				usageData = chunk.data;
>>>>>>> 6513519d
			}
		},
		flush(controller) {
<<<<<<< HEAD
			// Send the final chunk with the finish reason.
			const finishReason = toolCallId ? "tool_calls" : "stop";
=======
			// Send the final chunk with the finish reason and usage data if available.
>>>>>>> 6513519d
			const finalChunk: OpenAIFinalChunk = {
				id: chatID,
				object: OPENAI_CHAT_COMPLETION_OBJECT,
				created: creationTime,
				model: model,
				choices: [{ index: 0, delta: {}, finish_reason: finishReason }]
			};

			// Include usage data if available
			if (usageData) {
				finalChunk.usage = {
					prompt_tokens: usageData.inputTokens,
					completion_tokens: usageData.outputTokens,
					total_tokens: usageData.inputTokens + usageData.outputTokens
				};
			}

			controller.enqueue(encoder.encode(`data: ${JSON.stringify(finalChunk)}\n\n`));
			controller.enqueue(encoder.encode("data: [DONE]\n\n"));
		}
	});
}<|MERGE_RESOLUTION|>--- conflicted
+++ resolved
@@ -1,8 +1,4 @@
-<<<<<<< HEAD
-import { StreamChunk, ReasoningData, GeminiFunctionCall } from "./types";
-=======
-import { StreamChunk, ReasoningData, UsageData } from "./types";
->>>>>>> 6513519d
+import { StreamChunk, ReasoningData, GeminiFunctionCall, UsageData } from "./types";
 import { OPENAI_CHAT_COMPLETION_OBJECT } from "./config";
 
 // OpenAI API interfaces
@@ -84,12 +80,9 @@
 	const creationTime = Math.floor(Date.now() / 1000);
 	const encoder = new TextEncoder();
 	let firstChunk = true;
-<<<<<<< HEAD
 	let toolCallId: string | null = null;
 	let toolCallName: string | null = null;
-=======
 	let usageData: UsageData | undefined;
->>>>>>> 6513519d
 
 	return new TransformStream({
 		transform(chunk, controller) {
@@ -195,9 +188,8 @@
 					usage: null
 				};
 				controller.enqueue(encoder.encode(`data: ${JSON.stringify(openAIChunk)}\n\n`));
-<<<<<<< HEAD
 			} else if (chunk.type === "tool_code" && isGeminiFunctionCall(chunk.data)) {
-				const toolData = chunk.data as GeminiFunctionCall;
+				const toolData = chunk.data;
 				const toolCode = toolData.args;
 				const functionName = toolData.name;
 
@@ -235,25 +227,22 @@
 						{
 							index: 0,
 							delta: delta,
-							finish_reason: null
-						}
-					]
-				};
-				controller.enqueue(encoder.encode(`data: ${JSON.stringify(openAIChunk)}\n\n`));
-=======
+							finish_reason: null,
+							logprobs: null,
+							matched_stop: null
+						}
+					],
+					usage: null
+				};
+				controller.enqueue(encoder.encode(`data: ${JSON.stringify(openAIChunk)}\n\n`));
 			} else if (chunk.type === "usage" && isUsageData(chunk.data)) {
 				// Capture usage data to include in the final chunk
 				usageData = chunk.data;
->>>>>>> 6513519d
 			}
 		},
 		flush(controller) {
-<<<<<<< HEAD
-			// Send the final chunk with the finish reason.
+			// Send the final chunk with the finish reason and usage data if available.
 			const finishReason = toolCallId ? "tool_calls" : "stop";
-=======
-			// Send the final chunk with the finish reason and usage data if available.
->>>>>>> 6513519d
 			const finalChunk: OpenAIFinalChunk = {
 				id: chatID,
 				object: OPENAI_CHAT_COMPLETION_OBJECT,

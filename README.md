--- conflicted
+++ resolved
@@ -94,11 +94,7 @@
 
 ```bash
 # Create a KV namespace for token caching
-<<<<<<< HEAD
-npx wrangler kv namespace create "GEMINI_CLI_KV"
-=======
 wrangler kv namespace create "GEMINI_CLI_KV"
->>>>>>> e166c391
 ```
 
 Note the namespace ID returned.
